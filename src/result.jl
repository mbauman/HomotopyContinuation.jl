--- conflicted
+++ resolved
@@ -1,8 +1,4 @@
-<<<<<<< HEAD
-export Result, gammatrick_gamma
-=======
-export Result, PathResult
->>>>>>> 9145011a
+export Result, gammatrick_gamma, PathResult
 
 """
     PathResult(startvalue, pathtracker_result, endgamer_result, solver)
