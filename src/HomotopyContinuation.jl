module HomotopyContinuation

    import DynamicPolynomials
    import ElasticArrays
    import FixedPolynomials
    import LinearAlgebra
    import MixedSubdivisions
    import MultivariatePolynomials
    import PrettyTables
    import Printf
    import ProgressMeter
    import ProjectiveVectors
    import Random
    import StaticArrays
    import StaticPolynomials
    import TreeViews

    import LinearAlgebra: cond
    import Parameters: @pack!, @unpack
    import DynamicPolynomials: @polyvar, subs, differentiate
    import ProjectiveVectors: PVector
    import StaticArrays: SVector, @SVector
    import Test: @test
    import MixedSubdivisions: mixed_volume

    const FP = FixedPolynomials
    const MP = MultivariatePolynomials
    const SP = StaticPolynomials

<<<<<<< HEAD
    export @polyvar, subs, differentiate
    export issuccess, cond
    export mixed_volume
=======
    export @polyvar
    export cond
>>>>>>> f29f78d1

    include("utilities.jl")
    include("affine_patches.jl")

    include("systems_and_homotopies.jl")
    include("input.jl")
    include("problems.jl")
    include("totaldegree.jl")

    include("newton.jl")
    include("predictors.jl")
    include("correctors.jl")

    include("core_tracker.jl")
    include("path_tracker.jl")
    include("polyhedral.jl")
    include("solve.jl")
    include("monodromy.jl")


end<|MERGE_RESOLUTION|>--- conflicted
+++ resolved
@@ -27,14 +27,9 @@
     const MP = MultivariatePolynomials
     const SP = StaticPolynomials
 
-<<<<<<< HEAD
     export @polyvar, subs, differentiate
-    export issuccess, cond
     export mixed_volume
-=======
-    export @polyvar
     export cond
->>>>>>> f29f78d1
 
     include("utilities.jl")
     include("affine_patches.jl")
