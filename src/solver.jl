export Solver

const AH{T} = AbstractHomotopy{T}
const APA = AbstractPathtrackingAlgorithm
const AEA = AbstractEndgameAlgorithm

"""
    Solver(homotopy, pathtracking_algorithm=SphericalPredictorCorrector(), endgame=CauchyEndgame(); kwargs...)

Create a mutable `Solver` struct. This contains a
[`Pathtracker`](@ref) and an [`Endgamer`](@ref), everything you need to solve the given
homotopy. `Solver` supports the following options:

* `endgame_start=0.1`: Where the endgame starts
* `abstol=1e-12`: The desired accuracy of the final roots
* `at_infinity_tol=1e-10`: An point is at infinity if the maginitude of the homogenous variable
is less than `at_infinity_tol`.
* `singular_tol=1e4`: If the winding number is 1 but the condition number is larger than
`singular_tol` then the root is declared as singular.
* `refinement_maxiters=100`: The maximal number of newton iterations to achieve `abstol`.
* `verbose=false`: Print additional warnings / informations
<<<<<<< HEAD
* `apply_gammatrick=true`: This modifies the start system to make it generic.
* `gamma=apply_gammatrick ? exp(im*2π*rand()) : complex(1.0)`: You can overwrite the default gamma.
    This is useful if you want to rerun only some paths.
* `pathcrossing_tolerance`: The tolerance for when two paths are considered to be crossed.
=======
* `pathcrossing_tolerance=1e-8`: The tolerance for when two paths are considered to be crossed.
>>>>>>> 9145011a
* `pathcrossing_check=true`: Enable the pathcrossing check.
* `parallel_type=:pmap`: Currently there are two modes: `:pmap` will use `pmap` for parallelism
and `:none` will use the standard `map`. `:pmap` is by defautl enabled since it works reliable,
but if you develop new algorithms you probably want to disable parallelism.
* `batch_size=1`: The `batch_size` for `pmap` if `parallel_type` is `:pmap`.

For instance, to solve the homotopy `H` with starting values `s` with no endgame and a singular tolerance of 1e5, write

```julia
    solve(H, s, endgame_start=0.0, singular_tol=1e5)
```

To solve the polynomial system ``f`` with the same options write

```julia
    solve(f, endgame_start=0.0, singular_tol=1e5)
```
"""
mutable struct Solver{
    H<:AH,
    P<:Pathtracker,
    E<:Endgamer}
    homotopy::H
    pathtracker::P
    endgamer::E

    gamma::Complex128
    #startvalues::StartIter

    options::SolverOptions
end

Base.copy(s::Solver) = deepcopy(s)
function Base.deepcopy(s::Solver)
    Solver(deepcopy(s.homotopy), deepcopy(s.pathtracker),
        deepcopy(s.endgamer), copy(s.gamma), deepcopy(s.options))
end

function Solver(H::AH{T}; kwargs...) where {T<:Union{Complex{<:Integer}, Real}}
    HT = promote_type(typeof(H), promote_type(Complex128, T))
    Solver(convert(HT, H); kwargs...)
end
function Solver(H::AH{T}, pa::APA; kwargs...) where {T<:Union{Complex{<:Integer}, Real}}
    HT = promote_type(typeof(H), promote_type(Complex128, T))
    Solver(convert(HT, H), pa; kwargs...)
end
function Solver(H::AH{T}, pa::APA, ea::AEA; kwargs...) where {T<:Union{Complex{<:Integer}, Real}}
    HT = promote_type(typeof(H), promote_type(Complex128, T))
    Solver(convert(HT, H), pa, ea; kwargs...)
end
function Solver(H::AH{T}, pa::APA, ea::AEA, HPT::Type{<:AbstractFloat}; kwargs...) where {T<:Union{Complex{<:Integer}, Real}}
    HT = promote_type(typeof(H), promote_type(Complex128, T))
    Solver(convert(HT, H), pa, ea, HPT; kwargs...)
end

function Solver(
    H::AH{Complex{T}},
    #startvalues,
    pathtracking_algorithm::PA=SphericalPredictorCorrector(),
    endgame::EA=CauchyEndgame(),
    HT=widen(T);
    apply_gammatrick=true,
    gamma=apply_gammatrick ? exp(im*rand()*2π) : complex(1.0),
    kwargs...) where {T<:AbstractFloat, PA<:APA, EA<:AEA}

    # I would love to have pathtracking_algorithm, endgame and HT as kwarg, but currently (0.6.1)
    # Julia will not dispatch on kwargs. Hence, to get type stability we need is a positional
    # argument

    # Due to some internal limitation of Julia (as of 0.6.1) we cannot have more than
    # 11 kwargs without losing proper type inference. As a workaround we can pass
    # the kwargs through to the different constructors. One problem with this approach
    # is that invalid kwargs will not throw an error (due to the filter functions.).
    # To fix this behaviour, we manually check for any invalid kwargs
    assert_valid_kwargs(kwargs)

    @show typeof(gamma)
    H = gammatrick(H, gamma)

    solver_options_kwargs = filter_kwargs(is_solver_options_kwarg, kwargs)
    solver_options = SolverOptions(;solver_options_kwargs...)

    pathtracker_kwargs = filter_kwargs(is_pathtracker_kwarg, kwargs)
    pathtracker = Pathtracker(H, pathtracking_algorithm, HT; pathtracker_kwargs...)

    endgamer_kwargs = filter_kwargs(is_endgamer_kwarg, kwargs)
    endgamer = Endgamer(endgame, pathtracker; endgamer_kwargs...)

    Solver{typeof(H), typeof(pathtracker), typeof(endgamer)}(H, pathtracker, endgamer, gamma, solver_options)
end

function assert_valid_kwargs(kwargs)
    for kwarg in kwargs
        kw = first(kwarg)
        is_valid =
            is_solver_options_kwarg(kw) ||
            is_pathtracker_kwarg(kw) ||
            is_endgamer_kwarg(kw)

        if !is_valid
            throw(ArgumentError("Unknown keyword argument `$(kw)` passed to `solve`"))
        end
    end
    nothing
end<|MERGE_RESOLUTION|>--- conflicted
+++ resolved
@@ -19,14 +19,10 @@
 `singular_tol` then the root is declared as singular.
 * `refinement_maxiters=100`: The maximal number of newton iterations to achieve `abstol`.
 * `verbose=false`: Print additional warnings / informations
-<<<<<<< HEAD
 * `apply_gammatrick=true`: This modifies the start system to make it generic.
 * `gamma=apply_gammatrick ? exp(im*2π*rand()) : complex(1.0)`: You can overwrite the default gamma.
     This is useful if you want to rerun only some paths.
-* `pathcrossing_tolerance`: The tolerance for when two paths are considered to be crossed.
-=======
 * `pathcrossing_tolerance=1e-8`: The tolerance for when two paths are considered to be crossed.
->>>>>>> 9145011a
 * `pathcrossing_check=true`: Enable the pathcrossing check.
 * `parallel_type=:pmap`: Currently there are two modes: `:pmap` will use `pmap` for parallelism
 and `:none` will use the standard `map`. `:pmap` is by defautl enabled since it works reliable,
