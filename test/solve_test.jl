@testset "solve" begin
    @polyvar x
    @test nfinite(solve([x - 1])) == 1
    F = equations(katsura(5))
    @test nfinite(solve(F, threading=false)) == 32
    @test nfinite(solve(F, system=Systems.SPSystem, threading=false)) == 32
    @test nfinite(solve(F, system=Systems.FPSystem, threading=false)) == 32

    @test nfinite(solve(F, homotopy=Homotopies.StraightLineHomotopy)) == 32
    result = solve(F, predictor=Predictors.Euler(), homotopy=Homotopies.StraightLineHomotopy)
    @test nresults(result) == 32
    @test nfinite(solve(F, tol=1e-5)) == 32

    result = solve(F)
    @test nfinite(result) == 32
    @test string(result) isa String

    @test nfinite(solve(F, patch=AffinePatches.RandomPatch())) == 32
    @test nfinite(solve(F, patch=AffinePatches.EmbeddingPatch())) ≤ 32
    @test nfinite(solve(F, patch=AffinePatches.OrthogonalPatch())) == 32
end

@testset "solve - no endgame" begin
    F = equations(katsura(5))
    # no endgame
    @test nfinite(solve(F, endgame_start=0.0)) == 32

    @test nfinite(solve(F, endgame_start=0.0, threading=false)) == 32
end

@testset "solve - kwargs" begin
    @test_throws ErrorException solve(equations(cyclic(5)), def=0.4, abc=23)
end

@testset "Singular solutions" begin
    @polyvar x y z
    z = 1
    F = [x^2 + 2*y^2 + 2*im*y*z, (18 + 3*im)*x*y + 7*im*y^2 - (3 - 18*im)*x*z - 14*y*z - 7*im*z^2]
    result = solve(F)
    @test nsingular(result) == 3
    @test all(r -> r.windingnumber == 3, singular(result))
end

@testset "Path Crossing" begin
    # This tests that we indeed detect path crossings
    srand(2337)
    F = equations(cyclic(6))
    P = Problems.ProjectiveStartTargetProblem(Problems.TotalDegreeProblem(F))
    start_sols = Utilities.totaldegree_solutions(F) |> collect
    x₁ = Problems.embed(P, start_sols[1])
    H = Homotopies.PatchedHomotopy(P.homotopy, AffinePatches.OrthogonalPatch(), x₁)
    tracker = PathTracking.PathTracker(H, x₁, 1.0, 0.1, tol=1e-3)
    tracked_paths = map(start_sols) do x
        PathTracking.track(tracker, Problems.embed(P, x), 1.0, 0.1)
    end

<<<<<<< HEAD
    crossed_path_indices = Solving.check_crossed_paths(tracked_paths, 1e-2)
    @test length(crossed_path_indices) > 0

    tracker = PathTracking.PathTracker(H, x₁, 1.0, 0.1, tol=1e-8)
    tracked_paths = map(start_sols) do x
        PathTracking.track(tracker, Problems.embed(P, x), 1.0, 0.1)
    end
    crossed_path_indices = Solving.check_crossed_paths(tracked_paths, 1e-7)
    @test isempty(crossed_path_indices)

    # Test that we resolve path crossings
    F = equations(cyclic(6))
    # this will have three crossed paths
    @test nfinite(solve(F, tol=1e-3, seed=2337, threading=false)) ≤ 156
    @test nfinite(solve(F, tol=1e-3, seed=2337)) ≤ 156
=======
    F = equations(katsura(5))
    # this will have two crossed paths
    srand(120)
    @test nfinite(solve(F, tol=1e-1, threading=true)) == 32
    srand(120)
    @test nfinite(solve(F, tol=1e-1, threading=false)) == 32
end

@testset "Affine vs projective" begin
    @polyvar x y z
    f = [x-2y, y-2z]
    g = [x-2, y-2]

    F = solve(f)
    G = solve(g)

    @test length(F[1].solution) == 3
    @test length(G[1].solution) == 2
    @test F[1].solution_type == :projective
    @test G[1].solution_type == :affine
>>>>>>> a4ef1c8d
end<|MERGE_RESOLUTION|>--- conflicted
+++ resolved
@@ -54,7 +54,6 @@
         PathTracking.track(tracker, Problems.embed(P, x), 1.0, 0.1)
     end
 
-<<<<<<< HEAD
     crossed_path_indices = Solving.check_crossed_paths(tracked_paths, 1e-2)
     @test length(crossed_path_indices) > 0
 
@@ -70,13 +69,6 @@
     # this will have three crossed paths
     @test nfinite(solve(F, tol=1e-3, seed=2337, threading=false)) ≤ 156
     @test nfinite(solve(F, tol=1e-3, seed=2337)) ≤ 156
-=======
-    F = equations(katsura(5))
-    # this will have two crossed paths
-    srand(120)
-    @test nfinite(solve(F, tol=1e-1, threading=true)) == 32
-    srand(120)
-    @test nfinite(solve(F, tol=1e-1, threading=false)) == 32
 end
 
 @testset "Affine vs projective" begin
@@ -91,5 +83,4 @@
     @test length(G[1].solution) == 2
     @test F[1].solution_type == :projective
     @test G[1].solution_type == :affine
->>>>>>> a4ef1c8d
 end